# Omniverse Isaac Gym Reinforcement Learning Environments for Isaac Sim

<<<<<<< HEAD
## About this repository

This repository contains Reinforcement Learning examples that can be run with the latest release of [Isaac Sim](https://docs.omniverse.nvidia.com/app_isaacsim/app_isaacsim/overview.html). RL examples are trained using PPO from [rl_games](https://github.com/Denys88/rl_games) library and examples are built on top of Isaac Sim's `omni.isaac.core` and `omni.isaac.gym` frameworks.

Please see [release notes](docs/release_notes.md) for the latest updates.

<img src="https://user-images.githubusercontent.com/34286328/171454189-6afafbff-bb61-4aac-b518-24646007cb9f.gif" width="300" height="150"/>&emsp;<img src="https://user-images.githubusercontent.com/34286328/184172037-cdad9ee8-f705-466f-bbde-3caa6c7dea37.gif" width="300" height="150"/>

<img src="https://user-images.githubusercontent.com/34286328/171454182-0be1b830-bceb-4cfd-93fb-e1eb8871ec68.gif" width="300" height="150"/>&emsp;<img src="https://user-images.githubusercontent.com/34286328/171454193-e027885d-1510-4ef4-b838-06b37f70c1c7.gif" width="300" height="150"/>

<img src="https://user-images.githubusercontent.com/34286328/184174894-03767aa0-936c-4bfe-bbe9-a6865f539bb4.gif" width="300" height="150"/>&emsp;<img src="https://user-images.githubusercontent.com/34286328/184168200-152567a8-3354-4947-9ae0-9443a56fee4c.gif" width="300" height="150"/>

<img src="https://user-images.githubusercontent.com/34286328/184176312-df7d2727-f043-46e3-b537-48a583d321b9.gif" width="300" height="150"/>&emsp;<img src="https://user-images.githubusercontent.com/34286328/184178817-9c4b6b3c-c8a2-41fb-94be-cfc8ece51d5d.gif" width="300" height="150"/>

<img src="https://user-images.githubusercontent.com/34286328/171454160-8cb6739d-162a-4c84-922d-cda04382633f.gif" width="300" height="150"/>&emsp;<img src="https://user-images.githubusercontent.com/34286328/171454176-ce08f6d0-3087-4ecc-9273-7d30d8f73f6d.gif" width="300" height="150"/>

<img src="https://user-images.githubusercontent.com/34286328/184170040-3f76f761-e748-452e-b8c8-3cc1c7c8cb98.gif" width="614" height="307"/>

## Installation

Follow the Isaac Sim [documentation](https://docs.omniverse.nvidia.com/app_isaacsim/app_isaacsim/install_basic.html) to install the latest Isaac Sim release. 

*Examples in this repository rely on features from the most recent Isaac Sim release. Please make sure to update any existing Isaac Sim build to the latest release version, 2022.2.1, to ensure examples work as expected.*

Once installed, this repository can be used as a python module, `omniisaacgymenvs`, with the python executable provided in Isaac Sim.

To install `omniisaacgymenvs`, first clone this repository:

```bash
git clone https://github.com/NVIDIA-Omniverse/OmniIsaacGymEnvs.git
```

Once cloned, locate the [python executable in Isaac Sim](https://docs.omniverse.nvidia.com/app_isaacsim/app_isaacsim/install_python.html). By default, this should be `python.sh`. We will refer to this path as `PYTHON_PATH`.

To set a `PYTHON_PATH` variable in the terminal that links to the python executable, we can run a command that resembles the following. Make sure to update the paths to your local path.

```
For Linux: alias PYTHON_PATH=~/.local/share/ov/pkg/isaac_sim-*/python.sh
For Windows: doskey PYTHON_PATH=C:\Users\user\AppData\Local\ov\pkg\isaac_sim-*\python.bat $*
For IsaacSim Docker: alias PYTHON_PATH=/isaac-sim/python.sh
```

Install `omniisaacgymenvs` as a python module for `PYTHON_PATH`:

```bash
PYTHON_PATH -m pip install -e .
```

The following error may appear during the initial installation. This error is harmless and can be ignored.

```
ERROR: pip's dependency resolver does not currently take into account all the packages that are installed. This behaviour is the source of the following dependency conflicts.
```


### Running the examples

*Note: All commands should be executed from `OmniIsaacGymEnvs/omniisaacgymenvs`.*

To train your first policy, run:

```bash
PYTHON_PATH scripts/rlgames_train.py task=Cartpole
```

You should see an Isaac Sim window pop up. Once Isaac Sim initialization completes, the Cartpole scene will be constructed and simulation will start running automatically. The process will terminate once training finishes.


Here's another example - Ant locomotion - using the multi-threaded training script:

```bash
PYTHON_PATH scripts/rlgames_train_mt.py task=Ant
```

Note that by default, we show a Viewport window with rendering, which slows down training. You can choose to close the Viewport window during training for better performance. The Viewport window can be re-enabled by selecting `Window > Viewport` from the top menu bar.

To achieve maximum performance, you can launch training in `headless` mode as follows:

```bash
PYTHON_PATH scripts/rlgames_train.py task=Ant headless=True
```

#### A Note on the Startup Time of the Simulation

Some of the examples could take a few minutes to load because the startup time scales based on the number of environments. The startup time will continually
be optimized in future releases.


### Loading trained models // Checkpoints

Checkpoints are saved in the folder `runs/EXPERIMENT_NAME/nn` where `EXPERIMENT_NAME` 
defaults to the task name, but can also be overridden via the `experiment` argument.

To load a trained checkpoint and continue training, use the `checkpoint` argument:

```bash
PYTHON_PATH scripts/rlgames_train.py task=Ant checkpoint=runs/Ant/nn/Ant.pth
```

To load a trained checkpoint and only perform inference (no training), pass `test=True` 
as an argument, along with the checkpoint name. To avoid rendering overhead, you may 
also want to run with fewer environments using `num_envs=64`:

```bash
PYTHON_PATH scripts/rlgames_train.py task=Ant checkpoint=runs/Ant/nn/Ant.pth test=True num_envs=64
```

Note that if there are special characters such as `[` or `=` in the checkpoint names, 
you will need to escape them and put quotes around the string. For example,
`checkpoint="runs/Ant/nn/last_Antep\=501rew\[5981.31\].pth"`

We provide pre-trained checkpoints on the [Nucleus](https://docs.omniverse.nvidia.com/prod_nucleus/prod_nucleus/overview.html) server under `Assets/Isaac/2022.2.1/Isaac/Samples/OmniIsaacGymEnvs/Checkpoints`. Run the following command
to launch inference with pre-trained checkpoint:

Localhost (To set up localhost, please refer to the [Isaac Sim installation guide](https://docs.omniverse.nvidia.com/app_isaacsim/app_isaacsim/install_basic.html)):

```bash
PYTHON_PATH scripts/rlgames_train.py task=Ant checkpoint=omniverse://localhost/NVIDIA/Assets/Isaac/2022.2.1/Isaac/Samples/OmniIsaacGymEnvs/Checkpoints/ant.pth test=True num_envs=64
```

Production server:

```bash
PYTHON_PATH scripts/rlgames_train.py task=Ant checkpoint=http://omniverse-content-production.s3-us-west-2.amazonaws.com/Assets/Isaac/2022.2.1/Isaac/Samples/OmniIsaacGymEnvs/Checkpoints/ant.pth test=True num_envs=64
```

When running with a pre-trained checkpoint for the first time, we will automatically download the checkpoint file to `omniisaacgymenvs/checkpoints`. For subsequent runs, we will re-use the file that has already been downloaded, and will not overwrite existing checkpoints with the same name in the `checkpoints` folder.

## Runing from Docker

Latest Isaac Sim Docker image can be found on [NGC](https://catalog.ngc.nvidia.com/orgs/nvidia/containers/isaac-sim). A utility script is provided at `docker/run_docker.sh` to help initialize this repository and launch the Isaac Sim docker container. The script can be run with:

```bash
./docker/run_docker.sh
```

Then, training can be launched from the container with:

```bash
/isaac-sim/python.sh scripts/rlgames_train.py headless=True task=Ant
```

To run the Isaac Sim docker with UI, use the following script:

```bash
./docker/run_docker_viewer.sh
```

Then, training can be launched from the container with:

```bash
/isaac-sim/python.sh scripts/rlgames_train.py task=Ant
```

## Livestream

OmniIsaacGymEnvs supports livestream through the [Omniverse Streaming Client](https://docs.omniverse.nvidia.com/app_streaming-client/app_streaming-client/overview.html). To enable this feature, add the commandline argument `enable_livestream=True`:

```bash
PYTHON_PATH scripts/rlgames_train.py task=Ant headless=True enable_livestream=True
```

Connect from the Omniverse Streaming Client once the SimulationApp has been created. Note that enabling livestream is equivalent to training with the viewer enabled, thus the speed of training/inferencing will decrease compared to running in headless mode.


## Training Scripts

All scripts provided in `omniisaacgymenvs/scripts` can be launched directly with `PYTHON_PATH`.

To test out a task without RL in the loop, run the random policy script with:

```bash
PYTHON_PATH scripts/random_policy.py task=Cartpole
```

This script will sample random actions from the action space and apply these actions to your task without running any RL policies. Simulation should start automatically after launching the script, and will run indefinitely until terminated.


To run a simple form of PPO from `rl_games`, use the single-threaded training script:

```bash
PYTHON_PATH scripts/rlgames_train.py task=Cartpole
```

This script creates an instance of the PPO runner in `rl_games` and automatically launches training and simulation. Once training completes (the total number of iterations have been reached), the script will exit. If running inference with `test=True checkpoint=<path/to/checkpoint>`, the script will run indefinitely until terminated. Note that this script will have limitations on interaction with the UI.


Lastly, we provide a multi-threaded training script that executes the RL policy on a separate thread than the main thread used for simulation and rendering:

```bash
PYTHON_PATH scripts/rlgames_train_mt.py task=Cartpole
```

This script uses the same RL Games PPO policy as the above, but runs the RL loop on a new thread. Communication between the RL thread and the main thread happens on threaded Queues. Simulation will start automatically, but the script will **not** exit when training terminates, except when running in headless mode. Simulation will stop when training completes or can be stopped by clicking on the Stop button in the UI. Training can be launched again by clicking on the Play button. Similarly, if running inference with `test=True checkpoint=<path/to/checkpoint>`, simulation will run until the Stop button is clicked, or the script will run indefinitely until the process is terminated.


### Configuration and command line arguments

We use [Hydra](https://hydra.cc/docs/intro/) to manage the config.
 
Common arguments for the training scripts are:

* `task=TASK` - Selects which task to use. Any of `AllegroHand`, `Ant`, `Anymal`, `AnymalTerrain`, `BallBalance`, `Cartpole`, `Crazyflie`, `FactoryTaskNutBoltPick`, `FrankaCabinet`, `Humanoid`, `Ingenuity`, `Quadcopter`, `ShadowHand`, `ShadowHandOpenAI_FF`, `ShadowHandOpenAI_LSTM` (these correspond to the config for each environment in the folder `omniisaacgymenvs/cfg/task`)
* `train=TRAIN` - Selects which training config to use. Will automatically default to the correct config for the environment (ie. `<TASK>PPO`).
* `num_envs=NUM_ENVS` - Selects the number of environments to use (overriding the default number of environments set in the task config).
* `seed=SEED` - Sets a seed value for randomization, and overrides the default seed in the task config
* `pipeline=PIPELINE` - Which API pipeline to use. Defaults to `gpu`, can also set to `cpu`. When using the `gpu` pipeline, all data stays on the GPU. When using the `cpu` pipeline, simulation can run on either CPU or GPU, depending on the `sim_device` setting, but a copy of the data is always made on the CPU at every step.
* `sim_device=SIM_DEVICE` - Device used for physics simulation. Set to `gpu` (default) to use GPU and to `cpu` for CPU.
* `device_id=DEVICE_ID` - Device ID for GPU to use for simulation and task. Defaults to `0`. This parameter will only be used if simulation runs on GPU.
* `rl_device=RL_DEVICE` - Which device / ID to use for the RL algorithm. Defaults to `cuda:0`, and follows PyTorch-like device syntax.
* `multi_gpu=MULTI_GPU` - Whether to train using multiple GPUs. Defaults to `False`. Note that this option is only available with `rlgames_train.py`.
* `test=TEST`- If set to `True`, only runs inference on the policy and does not do any training.
* `checkpoint=CHECKPOINT_PATH` - Path to the checkpoint to load for training or testing.
* `headless=HEADLESS` - Whether to run in headless mode.
* `enable_livestream=ENABLE_LIVESTREAM` - Whether to enable Omniverse streaming.
* `experiment=EXPERIMENT` - Sets the name of the experiment.
* `max_iterations=MAX_ITERATIONS` - Sets how many iterations to run for. Reasonable defaults are provided for the provided environments.

Hydra also allows setting variables inside config files directly as command line arguments. As an example, to set the minibatch size for a rl_games training run, you can use `train.params.config.minibatch_size=64`. Similarly, variables in task configs can also be set. For example, `task.env.episodeLength=100`.

#### Hydra Notes

Default values for each of these are found in the `omniisaacgymenvs/cfg/config.yaml` file.

The way that the `task` and `train` portions of the config works are through the use of config groups. 
You can learn more about how these work [here](https://hydra.cc/docs/tutorials/structured_config/config_groups/)
The actual configs for `task` are in `omniisaacgymenvs/cfg/task/<TASK>.yaml` and for `train` in `omniisaacgymenvs/cfg/train/<TASK>PPO.yaml`. 

In some places in the config you will find other variables referenced (for example,
 `num_actors: ${....task.env.numEnvs}`). Each `.` represents going one level up in the config hierarchy.
 This is documented fully [here](https://omegaconf.readthedocs.io/en/latest/usage.html#variable-interpolation).

### Tensorboard

Tensorboard can be launched during training via the following command:
```bash
PYTHON_PATH -m tensorboard.main --logdir runs/EXPERIMENT_NAME/summaries
```

## WandB support

You can run (WandB)[https://wandb.ai/] with OmniIsaacGymEnvs by setting `wandb_activate=True` flag from the command line. You can set the group, name, entity, and project for the run by setting the `wandb_group`, `wandb_name`, `wandb_entity` and `wandb_project` arguments. Make sure you have WandB installed in the Isaac Sim Python executable with `PYTHON_PATH -m pip install wandb` before activating.


## Training with Multiple GPUs

To train with multiple GPUs, use the following command, where `--proc_per_node` represents the number of available GPUs:
```bash
PYTHON_PATH -m torch.distributed.run --nnodes=1 --nproc_per_node=2 scripts/rlgames_train.py headless=True task=Ant multi_gpu=True
```

## Tasks

Source code for tasks can be found in `omniisaacgymenvs/tasks`. 

Each task follows the frameworks provided in `omni.isaac.core` and `omni.isaac.gym` in Isaac Sim.

Refer to [docs/framework.md](docs/framework.md) for how to create your own tasks.

Full details on each of the tasks available can be found in the [RL examples documentation](docs/rl_examples.md).


## Demo

We provide an interactable demo based on the `AnymalTerrain` RL example. In this demo, you can click on any of 
the ANYmals in the scene to go into third-person mode and manually control the robot with your keyboard as follows:

- `Up Arrow`: Forward linear velocity command
- `Down Arrow`: Backward linear velocity command
- `Left Arrow`: Leftward linear velocity command
- `Right Arrow`: Rightward linear velocity command
- `Z`: Counterclockwise yaw angular velocity command
- `X`: Clockwise yaw angular velocity command
- `C`: Toggles camera view between third-person and scene view while maintaining manual control
- `ESC`: Unselect a selected ANYmal and yields manual control

Launch this demo with the following command. Note that this demo limits the maximum number of ANYmals in the scene to 128.

```
PYTHON_PATH scripts/rlgames_demo.py task=AnymalTerrain num_envs=64 checkpoint=omniverse://localhost/NVIDIA/Assets/Isaac/2022.2.1/Isaac/Samples/OmniIsaacGymEnvs/Checkpoints/anymal_terrain.pth 
```

### About this repository

This repository contains Reinforcement Learning examples that can be run with the latest release of [Isaac Sim](https://docs.omniverse.nvidia.com/app_isaacsim/app_isaacsim/overview.html). RL examples are trained using PPO from [rl_games](https://github.com/Denys88/rl_games) library and examples are built on top of Isaac Sim's `omni.isaac.core` and `omni.isaac.gym` frameworks.

<img src="https://user-images.githubusercontent.com/34286328/171454189-6afafbff-bb61-4aac-b518-24646007cb9f.gif" width="300" height="150"/>&emsp;<img src="https://user-images.githubusercontent.com/34286328/184172037-cdad9ee8-f705-466f-bbde-3caa6c7dea37.gif" width="300" height="150"/>

<img src="https://user-images.githubusercontent.com/34286328/171454182-0be1b830-bceb-4cfd-93fb-e1eb8871ec68.gif" width="300" height="150"/>&emsp;<img src="https://user-images.githubusercontent.com/34286328/171454193-e027885d-1510-4ef4-b838-06b37f70c1c7.gif" width="300" height="150"/>

<img src="https://user-images.githubusercontent.com/34286328/184174894-03767aa0-936c-4bfe-bbe9-a6865f539bb4.gif" width="300" height="150"/>&emsp;<img src="https://user-images.githubusercontent.com/34286328/184168200-152567a8-3354-4947-9ae0-9443a56fee4c.gif" width="300" height="150"/>

<img src="https://user-images.githubusercontent.com/34286328/184176312-df7d2727-f043-46e3-b537-48a583d321b9.gif" width="300" height="150"/>&emsp;<img src="https://user-images.githubusercontent.com/34286328/184178817-9c4b6b3c-c8a2-41fb-94be-cfc8ece51d5d.gif" width="300" height="150"/>

<img src="https://user-images.githubusercontent.com/34286328/171454160-8cb6739d-162a-4c84-922d-cda04382633f.gif" width="300" height="150"/>&emsp;<img src="https://user-images.githubusercontent.com/34286328/171454176-ce08f6d0-3087-4ecc-9273-7d30d8f73f6d.gif" width="300" height="150"/>

<img src="https://user-images.githubusercontent.com/34286328/184170040-3f76f761-e748-452e-b8c8-3cc1c7c8cb98.gif" width="614" height="307"/>

### Installation

Follow the Isaac Sim [documentation](https://docs.omniverse.nvidia.com/app_isaacsim/app_isaacsim/install_basic.html) to install the latest Isaac Sim release. 

*Examples in this repository rely on features from the most recent Isaac Sim release. Please make sure to update any existing Isaac Sim build to the latest release version, 2022.2.0, to ensure examples work as expected.*

Once installed, this repository can be used as a python module, `omniisaacgymenvs`, with the python executable provided in Isaac Sim.

To install `omniisaacgymenvs`, first clone this repository:

```bash
git clone https://github.com/NVIDIA-Omniverse/OmniIsaacGymEnvs.git
```

Once cloned, locate the [python executable in Isaac Sim](https://docs.omniverse.nvidia.com/app_isaacsim/app_isaacsim/install_python.html). By default, this should be `python.sh`. We will refer to this path as `PYTHON_PATH`.

To set a `PYTHON_PATH` variable in the terminal that links to the python executable, we can run a command that resembles the following. Make sure to update the paths to your local path.

```
For Linux: alias PYTHON_PATH=~/.local/share/ov/pkg/isaac_sim-*/python.sh
For Windows: doskey PYTHON_PATH=C:\Users\user\AppData\Local\ov\pkg\isaac_sim-*\python.bat $*
For IsaacSim Docker: alias PYTHON_PATH=/isaac-sim/python.sh
```

Install `omniisaacgymenvs` as a python module for `PYTHON_PATH`:

```bash
PYTHON_PATH -m pip install -e .
```


### Running the examples

*Note: All commands should be executed from `OmniIsaacGymEnvs/omniisaacgymenvs`.*

To train your first policy, run:

```bash
PYTHON_PATH scripts/rlgames_train.py task=Cartpole
```

You should see an Isaac Sim window pop up. Once Isaac Sim initialization completes, the Cartpole scene will be constructed and simulation will start running automatically. The process will terminate once training finishes.


Here's another example - Ant locomotion - using the multi-threaded training script:

```bash
PYTHON_PATH scripts/rlgames_train_mt.py task=Ant
```

Note that by default, we show a Viewport window with rendering, which slows down training. You can choose to close the Viewport window during training for better performance. The Viewport window can be re-enabled by selecting `Window > Viewport` from the top menu bar.

To achieve maximum performance, you can launch training in `headless` mode as follows:

```bash
PYTHON_PATH scripts/rlgames_train.py task=Ant headless=True
```

#### A Note on the Startup Time of the Simulation

Some of the examples could take a few minutes to load because the startup time scales based on the number of environments. The startup time will continually
be optimized in future releases.


### Loading trained models // Checkpoints

Checkpoints are saved in the folder `runs/EXPERIMENT_NAME/nn` where `EXPERIMENT_NAME` 
defaults to the task name, but can also be overridden via the `experiment` argument.

To load a trained checkpoint and continue training, use the `checkpoint` argument:

```bash
PYTHON_PATH scripts/rlgames_train.py task=Ant checkpoint=runs/Ant/nn/Ant.pth
```

To load a trained checkpoint and only perform inference (no training), pass `test=True` 
as an argument, along with the checkpoint name. To avoid rendering overhead, you may 
also want to run with fewer environments using `num_envs=64`:

```bash
PYTHON_PATH scripts/rlgames_train.py task=Ant checkpoint=runs/Ant/nn/Ant.pth test=True num_envs=64
```

Note that if there are special characters such as `[` or `=` in the checkpoint names, 
you will need to escape them and put quotes around the string. For example,
`checkpoint="runs/Ant/nn/last_Antep\=501rew\[5981.31\].pth"`

We provide pre-trained checkpoints on the [Nucleus](https://docs.omniverse.nvidia.com/prod_nucleus/prod_nucleus/overview.html) server under `Assets/Isaac/2022.2.0/Isaac/Samples/OmniIsaacGymEnvs/Checkpoints`. Run the following command
to launch inference with pre-trained checkpoint:

### About this repository

This repo is an extension of the Isaac Gym Envs library present at https://github.com/NVIDIA-Omniverse/OmniIsaacGymEnvs.

The main additions to the Reinforcement Learning examples provided by Omniverse Isaac Gym are envs related to Space Robotics.

THe first Robot creation is a Floating Platform aimed at simulating the robot present in the ZeroG Lab of the University of Luxembourg (SpaceR group).


=======

### About this repository

This repo is an extension of the Isaac Gym Envs library present at https://github.com/NVIDIA-Omniverse/OmniIsaacGymEnvs.

The main additions to the Reinforcement Learning examples provided by Omniverse Isaac Gym are envs related to Space Robotics.

THe first Robot creation is a Floating Platform aimed at simulating the robot present in the ZeroG Lab of the University of Luxembourg (SpaceR group).


>>>>>>> 3674b878
<img src="https://user-images.githubusercontent.com/34286328/171454189-6afafbff-bb61-4aac-b518-24646007cb9f.gif" width="300" height="150"/>&emsp;<img src="https://user-images.githubusercontent.com/34286328/184172037-cdad9ee8-f705-466f-bbde-3caa6c7dea37.gif" width="300" height="150"/>
<|MERGE_RESOLUTION|>--- conflicted
+++ resolved
@@ -1,11 +1,13 @@
 # Omniverse Isaac Gym Reinforcement Learning Environments for Isaac Sim
 
-<<<<<<< HEAD
 ## About this repository
 
-This repository contains Reinforcement Learning examples that can be run with the latest release of [Isaac Sim](https://docs.omniverse.nvidia.com/app_isaacsim/app_isaacsim/overview.html). RL examples are trained using PPO from [rl_games](https://github.com/Denys88/rl_games) library and examples are built on top of Isaac Sim's `omni.isaac.core` and `omni.isaac.gym` frameworks.
-
-Please see [release notes](docs/release_notes.md) for the latest updates.
+This repo is an extension of the Isaac Gym Envs library present at https://github.com/NVIDIA-Omniverse/OmniIsaacGymEnvs.
+
+The main additions to the Reinforcement Learning examples provided by Omniverse Isaac Gym are envs related to Space Robotics.
+
+THe first Robot creation is a Floating Platform aimed at simulating the robot present in the ZeroG Lab of the University of Luxembourg (SpaceR group).
+
 
 <img src="https://user-images.githubusercontent.com/34286328/171454189-6afafbff-bb61-4aac-b518-24646007cb9f.gif" width="300" height="150"/>&emsp;<img src="https://user-images.githubusercontent.com/34286328/184172037-cdad9ee8-f705-466f-bbde-3caa6c7dea37.gif" width="300" height="150"/>
 
@@ -19,11 +21,11 @@
 
 <img src="https://user-images.githubusercontent.com/34286328/184170040-3f76f761-e748-452e-b8c8-3cc1c7c8cb98.gif" width="614" height="307"/>
 
-## Installation
+### Installation
 
 Follow the Isaac Sim [documentation](https://docs.omniverse.nvidia.com/app_isaacsim/app_isaacsim/install_basic.html) to install the latest Isaac Sim release. 
 
-*Examples in this repository rely on features from the most recent Isaac Sim release. Please make sure to update any existing Isaac Sim build to the latest release version, 2022.2.1, to ensure examples work as expected.*
+*Examples in this repository rely on features from the most recent Isaac Sim release. Please make sure to update any existing Isaac Sim build to the latest release version, 2022.2.0, to ensure examples work as expected.*
 
 Once installed, this repository can be used as a python module, `omniisaacgymenvs`, with the python executable provided in Isaac Sim.
 
@@ -49,12 +51,6 @@
 PYTHON_PATH -m pip install -e .
 ```
 
-The following error may appear during the initial installation. This error is harmless and can be ignored.
-
-```
-ERROR: pip's dependency resolver does not currently take into account all the packages that are installed. This behaviour is the source of the following dependency conflicts.
-```
-
 
 ### Running the examples
 
@@ -112,59 +108,22 @@
 you will need to escape them and put quotes around the string. For example,
 `checkpoint="runs/Ant/nn/last_Antep\=501rew\[5981.31\].pth"`
 
-We provide pre-trained checkpoints on the [Nucleus](https://docs.omniverse.nvidia.com/prod_nucleus/prod_nucleus/overview.html) server under `Assets/Isaac/2022.2.1/Isaac/Samples/OmniIsaacGymEnvs/Checkpoints`. Run the following command
+We provide pre-trained checkpoints on the [Nucleus](https://docs.omniverse.nvidia.com/prod_nucleus/prod_nucleus/overview.html) server under `Assets/Isaac/2022.2.0/Isaac/Samples/OmniIsaacGymEnvs/Checkpoints`. Run the following command
 to launch inference with pre-trained checkpoint:
 
 Localhost (To set up localhost, please refer to the [Isaac Sim installation guide](https://docs.omniverse.nvidia.com/app_isaacsim/app_isaacsim/install_basic.html)):
 
 ```bash
-PYTHON_PATH scripts/rlgames_train.py task=Ant checkpoint=omniverse://localhost/NVIDIA/Assets/Isaac/2022.2.1/Isaac/Samples/OmniIsaacGymEnvs/Checkpoints/ant.pth test=True num_envs=64
+PYTHON_PATH scripts/rlgames_train.py task=Ant checkpoint=omniverse://localhost/NVIDIA/Assets/Isaac/2022.2.0/Isaac/Samples/OmniIsaacGymEnvs/Checkpoints/ant.pth test=True num_envs=64
 ```
 
 Production server:
 
 ```bash
-PYTHON_PATH scripts/rlgames_train.py task=Ant checkpoint=http://omniverse-content-production.s3-us-west-2.amazonaws.com/Assets/Isaac/2022.2.1/Isaac/Samples/OmniIsaacGymEnvs/Checkpoints/ant.pth test=True num_envs=64
+PYTHON_PATH scripts/rlgames_train.py task=Ant checkpoint=http://omniverse-content-production.s3-us-west-2.amazonaws.com/Assets/Isaac/2022.2.0/Isaac/Samples/OmniIsaacGymEnvs/Checkpoints/ant.pth test=True num_envs=64
 ```
 
 When running with a pre-trained checkpoint for the first time, we will automatically download the checkpoint file to `omniisaacgymenvs/checkpoints`. For subsequent runs, we will re-use the file that has already been downloaded, and will not overwrite existing checkpoints with the same name in the `checkpoints` folder.
-
-## Runing from Docker
-
-Latest Isaac Sim Docker image can be found on [NGC](https://catalog.ngc.nvidia.com/orgs/nvidia/containers/isaac-sim). A utility script is provided at `docker/run_docker.sh` to help initialize this repository and launch the Isaac Sim docker container. The script can be run with:
-
-```bash
-./docker/run_docker.sh
-```
-
-Then, training can be launched from the container with:
-
-```bash
-/isaac-sim/python.sh scripts/rlgames_train.py headless=True task=Ant
-```
-
-To run the Isaac Sim docker with UI, use the following script:
-
-```bash
-./docker/run_docker_viewer.sh
-```
-
-Then, training can be launched from the container with:
-
-```bash
-/isaac-sim/python.sh scripts/rlgames_train.py task=Ant
-```
-
-## Livestream
-
-OmniIsaacGymEnvs supports livestream through the [Omniverse Streaming Client](https://docs.omniverse.nvidia.com/app_streaming-client/app_streaming-client/overview.html). To enable this feature, add the commandline argument `enable_livestream=True`:
-
-```bash
-PYTHON_PATH scripts/rlgames_train.py task=Ant headless=True enable_livestream=True
-```
-
-Connect from the Omniverse Streaming Client once the SimulationApp has been created. Note that enabling livestream is equivalent to training with the viewer enabled, thus the speed of training/inferencing will decrease compared to running in headless mode.
-
 
 ## Training Scripts
 
@@ -203,7 +162,7 @@
  
 Common arguments for the training scripts are:
 
-* `task=TASK` - Selects which task to use. Any of `AllegroHand`, `Ant`, `Anymal`, `AnymalTerrain`, `BallBalance`, `Cartpole`, `Crazyflie`, `FactoryTaskNutBoltPick`, `FrankaCabinet`, `Humanoid`, `Ingenuity`, `Quadcopter`, `ShadowHand`, `ShadowHandOpenAI_FF`, `ShadowHandOpenAI_LSTM` (these correspond to the config for each environment in the folder `omniisaacgymenvs/cfg/task`)
+* `task=TASK` - Selects which task to use. Any of `AllegroHand`, `Ant`, `Anymal`, `AnymalTerrain`, `BallBalance`, `Cartpole`, `Crazyflie`, `FrankaCabinet`, `Humanoid`, `Ingenuity`, `Quadcopter`, `ShadowHand`, `ShadowHandOpenAI_FF`, `ShadowHandOpenAI_LSTM` (these correspond to the config for each environment in the folder `omniisaacgymenvs/cfg/task`)
 * `train=TRAIN` - Selects which training config to use. Will automatically default to the correct config for the environment (ie. `<TASK>PPO`).
 * `num_envs=NUM_ENVS` - Selects the number of environments to use (overriding the default number of environments set in the task config).
 * `seed=SEED` - Sets a seed value for randomization, and overrides the default seed in the task config
@@ -211,11 +170,9 @@
 * `sim_device=SIM_DEVICE` - Device used for physics simulation. Set to `gpu` (default) to use GPU and to `cpu` for CPU.
 * `device_id=DEVICE_ID` - Device ID for GPU to use for simulation and task. Defaults to `0`. This parameter will only be used if simulation runs on GPU.
 * `rl_device=RL_DEVICE` - Which device / ID to use for the RL algorithm. Defaults to `cuda:0`, and follows PyTorch-like device syntax.
-* `multi_gpu=MULTI_GPU` - Whether to train using multiple GPUs. Defaults to `False`. Note that this option is only available with `rlgames_train.py`.
 * `test=TEST`- If set to `True`, only runs inference on the policy and does not do any training.
 * `checkpoint=CHECKPOINT_PATH` - Path to the checkpoint to load for training or testing.
 * `headless=HEADLESS` - Whether to run in headless mode.
-* `enable_livestream=ENABLE_LIVESTREAM` - Whether to enable Omniverse streaming.
 * `experiment=EXPERIMENT` - Sets the name of the experiment.
 * `max_iterations=MAX_ITERATIONS` - Sets how many iterations to run for. Reasonable defaults are provided for the provided environments.
 
@@ -244,13 +201,6 @@
 
 You can run (WandB)[https://wandb.ai/] with OmniIsaacGymEnvs by setting `wandb_activate=True` flag from the command line. You can set the group, name, entity, and project for the run by setting the `wandb_group`, `wandb_name`, `wandb_entity` and `wandb_project` arguments. Make sure you have WandB installed in the Isaac Sim Python executable with `PYTHON_PATH -m pip install wandb` before activating.
 
-
-## Training with Multiple GPUs
-
-To train with multiple GPUs, use the following command, where `--proc_per_node` represents the number of available GPUs:
-```bash
-PYTHON_PATH -m torch.distributed.run --nnodes=1 --nproc_per_node=2 scripts/rlgames_train.py headless=True task=Ant multi_gpu=True
-```
 
 ## Tasks
 
@@ -280,134 +230,12 @@
 Launch this demo with the following command. Note that this demo limits the maximum number of ANYmals in the scene to 128.
 
 ```
-PYTHON_PATH scripts/rlgames_demo.py task=AnymalTerrain num_envs=64 checkpoint=omniverse://localhost/NVIDIA/Assets/Isaac/2022.2.1/Isaac/Samples/OmniIsaacGymEnvs/Checkpoints/anymal_terrain.pth 
-```
-
-### About this repository
-
-This repository contains Reinforcement Learning examples that can be run with the latest release of [Isaac Sim](https://docs.omniverse.nvidia.com/app_isaacsim/app_isaacsim/overview.html). RL examples are trained using PPO from [rl_games](https://github.com/Denys88/rl_games) library and examples are built on top of Isaac Sim's `omni.isaac.core` and `omni.isaac.gym` frameworks.
-
-<img src="https://user-images.githubusercontent.com/34286328/171454189-6afafbff-bb61-4aac-b518-24646007cb9f.gif" width="300" height="150"/>&emsp;<img src="https://user-images.githubusercontent.com/34286328/184172037-cdad9ee8-f705-466f-bbde-3caa6c7dea37.gif" width="300" height="150"/>
-
-<img src="https://user-images.githubusercontent.com/34286328/171454182-0be1b830-bceb-4cfd-93fb-e1eb8871ec68.gif" width="300" height="150"/>&emsp;<img src="https://user-images.githubusercontent.com/34286328/171454193-e027885d-1510-4ef4-b838-06b37f70c1c7.gif" width="300" height="150"/>
-
-<img src="https://user-images.githubusercontent.com/34286328/184174894-03767aa0-936c-4bfe-bbe9-a6865f539bb4.gif" width="300" height="150"/>&emsp;<img src="https://user-images.githubusercontent.com/34286328/184168200-152567a8-3354-4947-9ae0-9443a56fee4c.gif" width="300" height="150"/>
-
-<img src="https://user-images.githubusercontent.com/34286328/184176312-df7d2727-f043-46e3-b537-48a583d321b9.gif" width="300" height="150"/>&emsp;<img src="https://user-images.githubusercontent.com/34286328/184178817-9c4b6b3c-c8a2-41fb-94be-cfc8ece51d5d.gif" width="300" height="150"/>
-
-<img src="https://user-images.githubusercontent.com/34286328/171454160-8cb6739d-162a-4c84-922d-cda04382633f.gif" width="300" height="150"/>&emsp;<img src="https://user-images.githubusercontent.com/34286328/171454176-ce08f6d0-3087-4ecc-9273-7d30d8f73f6d.gif" width="300" height="150"/>
-
-<img src="https://user-images.githubusercontent.com/34286328/184170040-3f76f761-e748-452e-b8c8-3cc1c7c8cb98.gif" width="614" height="307"/>
-
-### Installation
-
-Follow the Isaac Sim [documentation](https://docs.omniverse.nvidia.com/app_isaacsim/app_isaacsim/install_basic.html) to install the latest Isaac Sim release. 
-
-*Examples in this repository rely on features from the most recent Isaac Sim release. Please make sure to update any existing Isaac Sim build to the latest release version, 2022.2.0, to ensure examples work as expected.*
-
-Once installed, this repository can be used as a python module, `omniisaacgymenvs`, with the python executable provided in Isaac Sim.
-
-To install `omniisaacgymenvs`, first clone this repository:
-
-```bash
-git clone https://github.com/NVIDIA-Omniverse/OmniIsaacGymEnvs.git
-```
-
-Once cloned, locate the [python executable in Isaac Sim](https://docs.omniverse.nvidia.com/app_isaacsim/app_isaacsim/install_python.html). By default, this should be `python.sh`. We will refer to this path as `PYTHON_PATH`.
-
-To set a `PYTHON_PATH` variable in the terminal that links to the python executable, we can run a command that resembles the following. Make sure to update the paths to your local path.
-
-```
-For Linux: alias PYTHON_PATH=~/.local/share/ov/pkg/isaac_sim-*/python.sh
-For Windows: doskey PYTHON_PATH=C:\Users\user\AppData\Local\ov\pkg\isaac_sim-*\python.bat $*
-For IsaacSim Docker: alias PYTHON_PATH=/isaac-sim/python.sh
-```
-
-Install `omniisaacgymenvs` as a python module for `PYTHON_PATH`:
-
-```bash
-PYTHON_PATH -m pip install -e .
-```
-
-
-### Running the examples
-
-*Note: All commands should be executed from `OmniIsaacGymEnvs/omniisaacgymenvs`.*
-
-To train your first policy, run:
-
-```bash
-PYTHON_PATH scripts/rlgames_train.py task=Cartpole
-```
-
-You should see an Isaac Sim window pop up. Once Isaac Sim initialization completes, the Cartpole scene will be constructed and simulation will start running automatically. The process will terminate once training finishes.
-
-
-Here's another example - Ant locomotion - using the multi-threaded training script:
-
-```bash
-PYTHON_PATH scripts/rlgames_train_mt.py task=Ant
-```
-
-Note that by default, we show a Viewport window with rendering, which slows down training. You can choose to close the Viewport window during training for better performance. The Viewport window can be re-enabled by selecting `Window > Viewport` from the top menu bar.
-
-To achieve maximum performance, you can launch training in `headless` mode as follows:
-
-```bash
-PYTHON_PATH scripts/rlgames_train.py task=Ant headless=True
-```
-
-#### A Note on the Startup Time of the Simulation
-
-Some of the examples could take a few minutes to load because the startup time scales based on the number of environments. The startup time will continually
-be optimized in future releases.
-
-
-### Loading trained models // Checkpoints
-
-Checkpoints are saved in the folder `runs/EXPERIMENT_NAME/nn` where `EXPERIMENT_NAME` 
-defaults to the task name, but can also be overridden via the `experiment` argument.
-
-To load a trained checkpoint and continue training, use the `checkpoint` argument:
-
-```bash
-PYTHON_PATH scripts/rlgames_train.py task=Ant checkpoint=runs/Ant/nn/Ant.pth
-```
-
-To load a trained checkpoint and only perform inference (no training), pass `test=True` 
-as an argument, along with the checkpoint name. To avoid rendering overhead, you may 
-also want to run with fewer environments using `num_envs=64`:
-
-```bash
-PYTHON_PATH scripts/rlgames_train.py task=Ant checkpoint=runs/Ant/nn/Ant.pth test=True num_envs=64
-```
-
-Note that if there are special characters such as `[` or `=` in the checkpoint names, 
-you will need to escape them and put quotes around the string. For example,
-`checkpoint="runs/Ant/nn/last_Antep\=501rew\[5981.31\].pth"`
-
-We provide pre-trained checkpoints on the [Nucleus](https://docs.omniverse.nvidia.com/prod_nucleus/prod_nucleus/overview.html) server under `Assets/Isaac/2022.2.0/Isaac/Samples/OmniIsaacGymEnvs/Checkpoints`. Run the following command
-to launch inference with pre-trained checkpoint:
-
-### About this repository
-
-This repo is an extension of the Isaac Gym Envs library present at https://github.com/NVIDIA-Omniverse/OmniIsaacGymEnvs.
-
-The main additions to the Reinforcement Learning examples provided by Omniverse Isaac Gym are envs related to Space Robotics.
-
-THe first Robot creation is a Floating Platform aimed at simulating the robot present in the ZeroG Lab of the University of Luxembourg (SpaceR group).
-
-
-=======
-
-### About this repository
-
-This repo is an extension of the Isaac Gym Envs library present at https://github.com/NVIDIA-Omniverse/OmniIsaacGymEnvs.
-
-The main additions to the Reinforcement Learning examples provided by Omniverse Isaac Gym are envs related to Space Robotics.
-
-THe first Robot creation is a Floating Platform aimed at simulating the robot present in the ZeroG Lab of the University of Luxembourg (SpaceR group).
-
-
->>>>>>> 3674b878
-<img src="https://user-images.githubusercontent.com/34286328/171454189-6afafbff-bb61-4aac-b518-24646007cb9f.gif" width="300" height="150"/>&emsp;<img src="https://user-images.githubusercontent.com/34286328/184172037-cdad9ee8-f705-466f-bbde-3caa6c7dea37.gif" width="300" height="150"/>
+PYTHON_PATH scripts/rlgames_demo.py task=AnymalTerrain num_envs=64 checkpoint=omniverse://localhost/NVIDIA/Assets/Isaac/2022.2.0/Isaac/Samples/OmniIsaacGymEnvs/Checkpoints/anymal_terrain.pth 
+```
+
+<img src="https://user-images.githubusercontent.com/34286328/184688654-6e7899b2-5847-4184-8944-2a96b129b1ff.gif" width="600" height="300"/>
+
+
+## A note about Force Sensors
+
+Force sensors are supported in Isaac Sim and OIGE via the `ArticulationView` class. Sensor readings can be retrieved using `get_force_sensor_forces()` API, as shown in the Ant/Humanoid Locomotion task, as well as in the Ball Balance task. Please note that there is currently a known bug regarding force sensors in Omniverse Physics. Transforms of force sensors (i.e. their local poses) are set in the actor space of the Articulation instead of the body space, which is the expected behaviour. We will be fixing this in the coming release.